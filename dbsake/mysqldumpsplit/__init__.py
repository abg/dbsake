--- conflicted
+++ resolved
@@ -109,10 +109,10 @@
             data = itertools.chain([header], table_definition_data)
             if filter_cre.search(path):
                 output(cmd, path, data)
+                table_count += 1
             else:
                 logging.debug("No regex match on '%s'", path)
                 for line in data: pass
-            table_count += 1
         elif section_type == 'table_data':
             comments = [next(iterator) for _ in xrange(3)]
             table = extract_identifier(comments[1])
@@ -131,16 +131,12 @@
                 logging.info("Injecting deferred index creation %s", path)
                 logging.debug("%s", "\n".join([post_data_header, post_data]))
                 post_data = None
-<<<<<<< HEAD
             if filter_cre.search(path):
                 output(cmd, path, data)
             else:
                 logging.debug("No regex match on '%s'", path)
                 for line in data:
                     pass
-=======
-            output(cmd, path, data, mode='wb')
->>>>>>> 94486af2
         elif section_type == 'header':
             header = ''.join(list(iterator))
             match = re.search('Database: (?P<schema>.*)$', header, re.M)
@@ -151,21 +147,18 @@
         elif section_type in ('view_temporary_definition',
                               'view_definition'):
             path = os.path.join(directory, name, 'views.sql')
-<<<<<<< HEAD
+            
             if filter_cre.search(path):
-                output(cmd, path, iterator)
+                if view_count == 0:
+                    # no views have been written yet
+                    # truncate the file, if it necessary
+                    open(path, 'wb').close()
+                output(cmd, path, iterator, mode='ab')
+                view_count += 1
             else:
                 logging.debug("No regex match on '%s'", path)
                 for line in iterator:
                     pass
-=======
-            if view_count == 0:
-                # no views have been written yet
-                # truncate the file, if it necessary
-                open(path, 'wb').close()
-            output(cmd, path, iterator, mode='ab')
->>>>>>> 94486af2
-            view_count += 1
         else:
             logging.debug("Skipping section type: %s", section_type)
             # drain iterator, so we can continue
@@ -173,5 +166,4 @@
                 continue
     logging.info("Split input into %d database(s) %d table(s) and %d view(s)",
                  database_count, table_count, view_count)
-    return 0
-
+    return 0